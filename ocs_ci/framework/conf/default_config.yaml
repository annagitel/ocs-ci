---
# This is the default configuration file which will be merged with file passed
# by:
#
# * --ocsci-conf file.yaml parameter.
# * --cluster-conf cluster.yaml parameter - this will be rendered under
#   ENV_DATA section
#
# Each section in this file will be available as an attribute of the
# framework.config object.
#
# ------------------------------------------------------------------------

# in this RUN section we will keep default parameters for run of OCS-CI
RUN:
  username: 'kubeadmin'
  password_location: 'auth/kubeadmin-password'
  log_dir: "/tmp"
  run_id: null  # this will be redefined in the execution
  kubeconfig_location: 'auth/kubeconfig' # relative from cluster_dir
  cli_params: {}  # this will be filled with CLI parameters data
  # If the client version ends with .nightly, the version will be exposed
  # to the latest accepted OCP nightly build version
  client_version: '4.2.0-0.nightly'
  bin_dir: './bin'
  google_api_secret: '~/.ocs-ci/google_api_secret.json'
  rook_branch: "master"
  # We can also specify the tag or specific commit id to checkout by changin
  # following parameter in custom config file:
  # rook_to_checkout: "commit_id or tag_name"

# In this section we are storing all deployment related configuration but not
# the environment related data as those are defined in ENV_DATA section.
DEPLOYMENT:
  # if the installer version ends with .nightly, the version will be exposed
  # to the latest accepted OCP nightly build version. You can also use the
  # specific build version like: "4.2.0-0.nightly-2019-08-06-195545"
  installer_version: "4.2.0-0.nightly"
  force_download_installer: True
  force_download_client: True
  # You can overwrite csv channel version by following parameter
  # ocs_csv_channel: "alpha"
  ocs_operator_storage_cluster_cr: "https://raw.githubusercontent.com/openshift/ocs-operator/master/deploy/crds/ocs_v1_storagecluster_cr.yaml"
  ocs_operator_olm: "https://raw.githubusercontent.com/openshift/ocs-operator/master/deploy/deploy-with-olm.yaml"
  # you can overwrite the image for ocs operator catalog souce by following parameter:
  # ocs_operator_image: "quay.io/ocs-dev/ocs-registry:latest"
  ocs_operator_nodes_to_label: 3
  # This is described as a WA for minimal configuration 3/3 worker/master
  # nodes. See: https://github.com/openshift/ocs-operator
  ocs_operator_nodes_to_tain: 0
  ocs_operator_deployment: True
  ssh_key: "~/.ssh/libra.pub"

# Section for reporting configuration
REPORTING:
  email:
    address: "ocs-ci@redhat.com"
  polarion:
    project_id: "OpenShiftContainerStorage"
  # Upstream: 'US' or Downstream: 'DS', used only for reporting (Test Run Name)
  us_ds: 'US'
  ocp_must_gather_image: "quay.io/openshift/origin-must-gather"
  ocs_must_gather_image: "quay.io/ocs-dev/ocs-must-gather"

# This is the default information about environment. Will be overwritten with
# --cluster-conf file.yaml data you will pass to the pytest.
ENV_DATA:
  cluster_name: null  # will be changed in ocscilib plugin
  storage_cluster_name: 'rook-ceph'
  storage_device_sets_name: "storageDeviceSets"
  cluster_namespace: 'openshift-storage'
  monitoring_enabled: true
  platform: 'AWS'
  deployment_type: 'ipi'
  region: 'us-east-2'
  skip_ocp_deployment: false
  skip_ocs_deployment: false
  # Do not change to specific version like v14.2.1-20190430 if not needed
  # cause we don't need to update it each time new 14.x version is released
  # but only once when move to new version like v15.
<<<<<<< HEAD
  ceph_image: 'ceph/ceph:v14.2.2-20190826'
  rook_image: 'rook/ceph:master'
  # uncomment to use custom directory for storing measurement data related to
  # monitoring tests, otherwise generate temporary directory for each test run
  # measurement_dir: '/tmp/ocs_ci_monitoring_measurement/'
=======
  ceph_image: 'ceph/ceph:v14.2.3-20190904'
  rook_image: 'rook/ceph:master'
  worker_instance_type: 'm4.xlarge'
>>>>>>> 47c0d554
<|MERGE_RESOLUTION|>--- conflicted
+++ resolved
@@ -78,14 +78,9 @@
   # Do not change to specific version like v14.2.1-20190430 if not needed
   # cause we don't need to update it each time new 14.x version is released
   # but only once when move to new version like v15.
-<<<<<<< HEAD
-  ceph_image: 'ceph/ceph:v14.2.2-20190826'
-  rook_image: 'rook/ceph:master'
-  # uncomment to use custom directory for storing measurement data related to
-  # monitoring tests, otherwise generate temporary directory for each test run
-  # measurement_dir: '/tmp/ocs_ci_monitoring_measurement/'
-=======
   ceph_image: 'ceph/ceph:v14.2.3-20190904'
   rook_image: 'rook/ceph:master'
   worker_instance_type: 'm4.xlarge'
->>>>>>> 47c0d554
+  # uncomment to use custom directory for storing measurement data related to
+  # monitoring tests, otherwise generate temporary directory for each test run
+  # measurement_dir: '/tmp/ocs_ci_monitoring_measurement/'